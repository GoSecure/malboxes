--- conflicted
+++ resolved
@@ -219,8 +219,8 @@
     # Note: Backslashes are replaced with forward slashes (Packer on Windows)
     config['cache_dir'] = DIRS.user_cache_dir.replace('\\', '/')
     config['dir'] = resource_filename(__name__, "").replace('\\', '/')
-<<<<<<< HEAD
-    config['profile_name'] = profile
+    config['template_name'] = template
+    config['config_dir'] = DIRS.user_config_dir.replace('\\', '/')
 
     # add default values
     # for users upgrading from versions where those values weren't defined
@@ -229,10 +229,6 @@
     default.update(config)
     config = default
 
-=======
-    config['template_name'] = template
-    config['config_dir'] = DIRS.user_config_dir.replace('\\', '/')
->>>>>>> 910ddaa6
     return config
 
 
@@ -249,8 +245,7 @@
 
 
 def _get_os_type(config):
-<<<<<<< HEAD
-    """OS Type is extracted from profile json config.
+    """OS Type is extracted from template json config.
        For older hypervisor compatibility, some values needs to be updated here.
     """
     _os_type = config['builders'][0]['guest_os_type'].lower()
@@ -261,10 +256,6 @@
             _os_type = 'windows10_64'
 
     return _os_type
-=======
-    """OS Type is extracted from template json config"""
-    return config['builders'][0]['guest_os_type'].lower()
->>>>>>> 910ddaa6
 
 
 tempfiles = []
