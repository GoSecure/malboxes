--- conflicted
+++ resolved
@@ -137,40 +137,6 @@
 
     malboxes spin win7_32_analyst 20160519.cryptolocker.xyz
 
-<<<<<<< HEAD
-=======
-////
-FIXME: not sure we are going to keep this interface so commented for now
-
-=== Customization
-
-You can modify (add, modify or delete) registry keys, directories and files like this:
-
-Registry keys:
-
-    malboxes registry <profile> <modtype> <key name> <value> <valuetype>
-
-Example:
-
-    malboxes registry win10_64_analyst add HKCU:\Software Malboxes IsAwesome String
-
-Directories and files:
-
-    malboxes directory <profile> <modtype> <dirpath>
-
-Example:
-
-    malboxes directory BadAPT57 delete C:\Windows\System32
-
-You can add packages to install that are specific to the profile:
-
-    malboxes package <profile> <package>
-
-Example:
-
-    malboxes package RansomwareThatINeedRevengeOn chrome
-////
-
 == Configuration
 
 Malboxes' configuration is located in a directory that follows usual operating
@@ -183,8 +149,6 @@
 The file is named `config.js` and is copied from an example file on first run.
 link:malboxes/config-example.js[The example configuration] is documented.
 
-
->>>>>>> 04d7c9a4
 == More information
 
 === Videos
