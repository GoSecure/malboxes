--- conflicted
+++ resolved
@@ -55,15 +55,6 @@
 I've been using for development on Linux servers (Vagrant) I quickly Googled
 if someone was already doing something in that regard.
 
-<<<<<<< HEAD
-packer build debian-8.2.0-amd64.json
-packer build windows-10-victim.json
-vagrant box add debian820 boxes/debian820.box
-vagrant box add win10victim boxes/win10victim.box
-vagrant up d
-vagrant up v
-=======
 I found the https://github.com/m-dwyer/packer-malware[packer-malware] repo on
 github by Mark Andrew Dwyer. Malboxes was boostrapped thanks to his work which
-helped me especially around the areas of `Autounattend.xml` files.
->>>>>>> 286b4474
+helped me especially around the areas of `Autounattend.xml` files.