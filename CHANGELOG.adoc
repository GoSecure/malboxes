--- conflicted
+++ resolved
@@ -9,13 +9,10 @@
 == <next release>
 
 Enhancements::
-<<<<<<< HEAD
 * New tools: Ghidra, x64dbg, ollydbg, dnSpy, Detect It Easy (die), HxD, PE-Sieve, PE-Bear ({uri-issue}9[#9], {uri-issue}125[#125])
-=======
 * Using VirtualBox's linked clones by default now.
   Creating a new spin of an existing template is now instant. ({uri-issue}126[#126])
 * Enabling UAC so the default account can use Edge without requiring changes ({uri-issue}93[#93])
->>>>>>> 3b80efe0
 
 Bug fixes::
   * Removed APM from default chocolatey packages ({uri-issue}119[#119])
